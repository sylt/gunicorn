--- conflicted
+++ resolved
@@ -41,12 +41,8 @@
             raise
 
     def notify(self):
-<<<<<<< HEAD
         new_time = time.monotonic()
         os.utime(self._tmp.fileno(), (new_time, new_time))
-=======
-        os.utime(self._tmp.fileno())
->>>>>>> bd734c57
 
     def last_update(self):
         return os.fstat(self._tmp.fileno()).st_mtime
